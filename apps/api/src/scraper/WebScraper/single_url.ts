--- conflicted
+++ resolved
@@ -333,18 +333,13 @@
     // Check for custom scraping conditions
     const customScraperResult = await handleCustomScraping(text, url);
 
-<<<<<<< HEAD
     if (customScraperResult){
       switch (customScraperResult.scraper) {
         case "fire-engine":
-          customScrapedContent  = await scrapWithFireEngine(customScraperResult.url, customScraperResult.wait_after_load)
+          customScrapedContent  = await scrapWithFireEngine(customScraperResult.url, customScraperResult.waitAfterLoad, false, customScraperResult.pageOptions)
         case "pdf":
           customScrapedContent  = { html: await fetchAndProcessPdf(customScraperResult.url), screenshot }
       }
-=======
-    if(customScraperResult){
-      customScrapedContent  = await scrapWithFireEngine(customScraperResult.url, customScraperResult.waitAfterLoad, false, customScraperResult.pageOptions)
->>>>>>> 6d76037f
     }
 
     if (customScrapedContent) {
