import { ExtractorOptions, PageOptions } from './../lib/entities';
import { Request, Response } from "express";
import { WebScraperDataProvider } from "../scraper/WebScraper";
import { billTeam, checkTeamCredits } from "../services/billing/credit_billing";
import { authenticateUser } from "./auth";
import { RateLimiterMode } from "../types";
import { logJob } from "../services/logging/log_job";
import { Document } from "../lib/entities";
import { isUrlBlocked } from "../scraper/WebScraper/utils/blocklist"; // Import the isUrlBlocked function
import { numTokensFromString } from '../lib/LLM-extraction/helpers';
import { defaultPageOptions, defaultExtractorOptions, defaultTimeout, defaultOrigin } from '../lib/default-values';
<<<<<<< HEAD
import { v4 as uuidv4 } from "uuid";
=======
import { Logger } from '../lib/logger';
>>>>>>> a75d6889

export async function scrapeHelper(
  jobId: string,
  req: Request,
  team_id: string,
  crawlerOptions: any,
  pageOptions: PageOptions,
  extractorOptions: ExtractorOptions,
  timeout: number,
  plan?: string
): Promise<{
  success: boolean;
  error?: string;
  data?: Document;
  returnCode: number;
}> {
  const url = req.body.url;
  if (!url) {
    return { success: false, error: "Url is required", returnCode: 400 };
  }

  if (isUrlBlocked(url)) {
    return { success: false, error: "Firecrawl currently does not support social media scraping due to policy restrictions. We're actively working on building support for it.", returnCode: 403 };
  }

  const a = new WebScraperDataProvider();
  await a.setOptions({
    jobId,
    mode: "single_urls",
    urls: [url],
    crawlerOptions: {
      ...crawlerOptions,
    },
    pageOptions: pageOptions,
    extractorOptions: extractorOptions,
  });

  const timeoutPromise = new Promise<{ success: boolean; error?: string; returnCode: number }>((_, reject) =>
    setTimeout(() => reject({ success: false, error: "Request timed out. Increase the timeout by passing `timeout` param to the request.", returnCode: 408 }), timeout)
  );

  const docsPromise = a.getDocuments(false);

  let docs;
  try {
    docs = await Promise.race([docsPromise, timeoutPromise]);
  } catch (error) {
    return error;
  }

  // make sure doc.content is not empty
  let filteredDocs = docs.filter(
    (doc: { content?: string }) => doc.content && doc.content.trim().length > 0
  );
  if (filteredDocs.length === 0) {
    return { success: true, error: "No page found", returnCode: 200, data: docs[0] };
  }

 
  // Remove rawHtml if pageOptions.rawHtml is false and extractorOptions.mode is llm-extraction-from-raw-html
  if (!pageOptions.includeRawHtml && extractorOptions.mode == "llm-extraction-from-raw-html") {
    filteredDocs.forEach(doc => {
      delete doc.rawHtml;
    });
  }

  return {
    success: true,
    data: filteredDocs[0],
    returnCode: 200,
  };
}

export async function scrapeController(req: Request, res: Response) {
  try {
    let earlyReturn = false;
    // make sure to authenticate user first, Bearer <token>
    const { success, team_id, error, status, plan } = await authenticateUser(
      req,
      res,
      RateLimiterMode.Scrape
    );
    if (!success) {
      return res.status(status).json({ error });
    }

    const crawlerOptions = req.body.crawlerOptions ?? {};
    const pageOptions = { ...defaultPageOptions, ...req.body.pageOptions };
    const extractorOptions = { ...defaultExtractorOptions, ...req.body.extractorOptions };
    const origin = req.body.origin ?? defaultOrigin;
    let timeout = req.body.timeout ?? defaultTimeout;

    if (extractorOptions.mode.includes("llm-extraction")) {
      pageOptions.onlyMainContent = true;
      timeout = req.body.timeout ?? 90000;
    }

    const checkCredits = async () => {
      try {
        const { success: creditsCheckSuccess, message: creditsCheckMessage } = await checkTeamCredits(team_id, 1);
        if (!creditsCheckSuccess) {
          earlyReturn = true;
          return res.status(402).json({ error: "Insufficient credits" });
        }
      } catch (error) {
        Logger.error(error);
        earlyReturn = true;
        return res.status(402).json({ error: "Error checking team credits. Please contact hello@firecrawl.com for help." });
      }
    };


    // Async check saves 500ms in average case
    // Don't async check in llm extraction mode as it could be expensive
    if (extractorOptions.mode.includes("llm-extraction")) {
      await checkCredits();
    } else {
      checkCredits();
    }

    const jobId = uuidv4();

    const startTime = new Date().getTime();
    const result = await scrapeHelper(
      jobId,
      req,
      team_id,
      crawlerOptions,
      pageOptions,
      extractorOptions,
      timeout,
      plan
    );
    const endTime = new Date().getTime();
    const timeTakenInSeconds = (endTime - startTime) / 1000;
    const numTokens = (result.data && result.data.markdown) ? numTokensFromString(result.data.markdown, "gpt-3.5-turbo") : 0;

    if (result.success) {
      let creditsToBeBilled = 1; // Assuming 1 credit per document
      const creditsPerLLMExtract = 50;

      if (extractorOptions.mode.includes("llm-extraction")) {
        // creditsToBeBilled = creditsToBeBilled + (creditsPerLLMExtract * filteredDocs.length);
        creditsToBeBilled += creditsPerLLMExtract;
      }

      let startTimeBilling = new Date().getTime();

      if (earlyReturn) {
        // Don't bill if we're early returning
        return;
      }
      const billingResult = await billTeam(
        team_id,
        creditsToBeBilled
      );
      if (!billingResult.success) {
        return res.status(402).json({
          success: false,
          error: "Failed to bill team. Insufficient credits or subscription not found.",
        });
      }
    }

    logJob({
      job_id: jobId,
      success: result.success,
      message: result.error,
      num_docs: 1,
      docs: [result.data],
      time_taken: timeTakenInSeconds,
      team_id: team_id,
      mode: "scrape",
      url: req.body.url,
      crawlerOptions: crawlerOptions,
      pageOptions: pageOptions,
      origin: origin, 
      extractor_options: extractorOptions,
      num_tokens: numTokens,
    });

    
    
    return res.status(result.returnCode).json(result);
  } catch (error) {
    Logger.error(error);
    return res.status(500).json({ error: error.message });
  }
}<|MERGE_RESOLUTION|>--- conflicted
+++ resolved
@@ -9,11 +9,8 @@
 import { isUrlBlocked } from "../scraper/WebScraper/utils/blocklist"; // Import the isUrlBlocked function
 import { numTokensFromString } from '../lib/LLM-extraction/helpers';
 import { defaultPageOptions, defaultExtractorOptions, defaultTimeout, defaultOrigin } from '../lib/default-values';
-<<<<<<< HEAD
 import { v4 as uuidv4 } from "uuid";
-=======
 import { Logger } from '../lib/logger';
->>>>>>> a75d6889
 
 export async function scrapeHelper(
   jobId: string,
