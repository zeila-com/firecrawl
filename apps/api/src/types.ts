export interface CrawlResult {
  source: string;
  content: string;
  options?: {
    summarize?: boolean;
    summarize_max_chars?: number;
  };
  metadata?: any;
  raw_context_id?: number | string;
  permissions?: any[];
}

export interface IngestResult {
  success: boolean;
  error: string;
  data: CrawlResult[];
}

export interface WebScraperOptions {
  url: string;
  mode: "crawl" | "single_urls" | "sitemap";
  crawlerOptions: any;
  pageOptions: any;
  team_id: string;
}


<<<<<<< HEAD

export enum RateLimiterMode {
  Crawl = "crawl",
  CrawlStatus = "crawl-status",
  Scrape = "scrape",
  Preview = "preview",
}

=======
export interface FirecrawlJob {
  success: boolean;
  message: string;
  num_docs: number;
  docs: any[];
  time_taken: number;
  team_id: string;
  mode: string;
  url: string;
  crawlerOptions?: any;
  pageOptions?: any;
}


>>>>>>> 6aa3cc3c
<|MERGE_RESOLUTION|>--- conflicted
+++ resolved
@@ -25,16 +25,6 @@
 }
 
 
-<<<<<<< HEAD
-
-export enum RateLimiterMode {
-  Crawl = "crawl",
-  CrawlStatus = "crawl-status",
-  Scrape = "scrape",
-  Preview = "preview",
-}
-
-=======
 export interface FirecrawlJob {
   success: boolean;
   message: string;
@@ -49,4 +39,11 @@
 }
 
 
->>>>>>> 6aa3cc3c
+
+export enum RateLimiterMode {
+  Crawl = "crawl",
+  CrawlStatus = "crawl-status",
+  Scrape = "scrape",
+  Preview = "preview",
+}
+
