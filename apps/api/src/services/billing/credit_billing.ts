import { NotificationType } from "../../types";
import { withAuth } from "../../lib/withAuth";
import { sendNotification } from "../notification/email_notification";
import { supabase_service } from "../supabase";
import { Logger } from "../../lib/logger";
import * as Sentry from "@sentry/node";
import { AuthCreditUsageChunk } from "../../controllers/v1/types";
import { getACUC, setCachedACUC } from "../../controllers/auth";

const FREE_CREDITS = 500;

/**
 * If you do not know the subscription_id in the current context, pass subscription_id as undefined.
 */
export async function billTeam(team_id: string, subscription_id: string | null | undefined, credits: number) {
  return withAuth(supaBillTeam)(team_id, subscription_id, credits);
}
export async function supaBillTeam(team_id: string, subscription_id: string, credits: number) {
  if (team_id === "preview") {
    return { success: true, message: "Preview team, no credits used" };
  }
  Logger.info(`Billing team ${team_id} for ${credits} credits`);

  const { data, error } =
    await supabase_service.rpc("bill_team", { _team_id: team_id, sub_id: subscription_id ?? null, fetch_subscription: subscription_id === undefined, credits });
  
  if (error) {
    Sentry.captureException(error);
    Logger.error("Failed to bill team: " + JSON.stringify(error));
    return;
  }

  (async () => {
    for (const apiKey of (data ?? []).map(x => x.api_key)) {
      await setCachedACUC(apiKey, acuc => (acuc ? {
        ...acuc,
        credits_used: acuc.credits_used + credits,
        adjusted_credits_used: acuc.adjusted_credits_used + credits,
        remaining_credits: acuc.remaining_credits - credits,
      } : null));
    }
  })();
}

export async function checkTeamCredits(chunk: AuthCreditUsageChunk, team_id: string, credits: number) {
  return withAuth(supaCheckTeamCredits)(chunk, team_id, credits);
}

// if team has enough credits for the operation, return true, else return false
export async function supaCheckTeamCredits(chunk: AuthCreditUsageChunk, team_id: string, credits: number) {
  // WARNING: chunk will be null if team_id is preview -- do not perform operations on it under ANY circumstances - mogery
  if (team_id === "preview") {
    return { success: true, message: "Preview team, no credits used", remainingCredits: Infinity };
  }

  const creditsWillBeUsed = chunk.adjusted_credits_used + credits;

  // Removal of + credits
  const creditUsagePercentage = creditsWillBeUsed / chunk.price_credits;

  // Compare the adjusted total credits used with the credits allowed by the plan
  if (creditsWillBeUsed > chunk.price_credits) {
    sendNotification(
      team_id,
      NotificationType.LIMIT_REACHED,
      chunk.sub_current_period_start,
      chunk.sub_current_period_end
    );
<<<<<<< HEAD
    return { success: false, message: "Insufficient credits, please upgrade!", remainingCredits: chunk.remaining_credits, chunk };
=======
    return { success: false, message: "Insufficient credits. For more credits, you can upgrade your plan at https://firecrawl.dev/pricing.", remainingCredits: chunk.remaining_credits, chunk };
>>>>>>> 96245e38
  } else if (creditUsagePercentage >= 0.8 && creditUsagePercentage < 1) {
    // Send email notification for approaching credit limit
    sendNotification(
      team_id,
      NotificationType.APPROACHING_LIMIT,
      chunk.sub_current_period_start,
      chunk.sub_current_period_end
    );
  }

  return { success: true, message: "Sufficient credits available", remainingCredits: chunk.remaining_credits, chunk };
}

// Count the total credits used by a team within the current billing period and return the remaining credits.
export async function countCreditsAndRemainingForCurrentBillingPeriod(
  team_id: string
) {
  // 1. Retrieve the team's active subscription based on the team_id.
  const { data: subscription, error: subscriptionError } =
    await supabase_service
      .from("subscriptions")
      .select("id, price_id, current_period_start, current_period_end")
      .eq("team_id", team_id)
      .single();

  const { data: coupons } = await supabase_service
    .from("coupons")
    .select("credits")
    .eq("team_id", team_id)
    .eq("status", "active");

  let couponCredits = 0;
  if (coupons && coupons.length > 0) {
    couponCredits = coupons.reduce(
      (total, coupon) => total + coupon.credits,
      0
    );
  }

  if (subscriptionError || !subscription) {
    // Free
    const { data: creditUsages, error: creditUsageError } =
      await supabase_service
        .from("credit_usage")
        .select("credits_used")
        .is("subscription_id", null)
        .eq("team_id", team_id);

    if (creditUsageError || !creditUsages) {
      throw new Error(
        `Failed to retrieve credit usage for team_id: ${team_id}`
      );
    }

    const totalCreditsUsed = creditUsages.reduce(
      (acc, usage) => acc + usage.credits_used,
      0
    );

    const remainingCredits = FREE_CREDITS + couponCredits - totalCreditsUsed;
    return {
      totalCreditsUsed: totalCreditsUsed,
      remainingCredits,
      totalCredits: FREE_CREDITS + couponCredits,
    };
  }

  const { data: creditUsages, error: creditUsageError } = await supabase_service
    .from("credit_usage")
    .select("credits_used")
    .eq("subscription_id", subscription.id)
    .gte("created_at", subscription.current_period_start)
    .lte("created_at", subscription.current_period_end);

  if (creditUsageError || !creditUsages) {
    throw new Error(
      `Failed to retrieve credit usage for subscription_id: ${subscription.id}`
    );
  }

  const totalCreditsUsed = creditUsages.reduce(
    (acc, usage) => acc + usage.credits_used,
    0
  );

  const { data: price, error: priceError } = await supabase_service
    .from("prices")
    .select("credits")
    .eq("id", subscription.price_id)
    .single();

  if (priceError || !price) {
    throw new Error(
      `Failed to retrieve price for price_id: ${subscription.price_id}`
    );
  }

  const remainingCredits = price.credits + couponCredits - totalCreditsUsed;

  return {
    totalCreditsUsed,
    remainingCredits,
    totalCredits: price.credits,
  };
}<|MERGE_RESOLUTION|>--- conflicted
+++ resolved
@@ -66,11 +66,7 @@
       chunk.sub_current_period_start,
       chunk.sub_current_period_end
     );
-<<<<<<< HEAD
-    return { success: false, message: "Insufficient credits, please upgrade!", remainingCredits: chunk.remaining_credits, chunk };
-=======
     return { success: false, message: "Insufficient credits. For more credits, you can upgrade your plan at https://firecrawl.dev/pricing.", remainingCredits: chunk.remaining_credits, chunk };
->>>>>>> 96245e38
   } else if (creditUsagePercentage >= 0.8 && creditUsagePercentage < 1) {
     // Send email notification for approaching credit limit
     sendNotification(
