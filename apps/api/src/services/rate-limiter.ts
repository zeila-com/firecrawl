import { RateLimiterRedis } from "rate-limiter-flexible";
import * as redis from "redis";
import { RateLimiterMode } from "../../src/types";

const MAX_CRAWLS_PER_MINUTE_STARTER = 2;
const MAX_CRAWLS_PER_MINUTE_STANDARD = 4;
const MAX_CRAWLS_PER_MINUTE_SCALE = 20;

const MAX_SCRAPES_PER_MINUTE_STARTER = 10;
const MAX_SCRAPES_PER_MINUTE_STANDARD = 15;
const MAX_SCRAPES_PER_MINUTE_SCALE = 30;

const MAX_REQUESTS_PER_MINUTE_PREVIEW = 5;
const MAX_REQUESTS_PER_MINUTE_ACCOUNT = 20;
const MAX_REQUESTS_PER_MINUTE_CRAWL_STATUS = 120;

export const redisClient = redis.createClient({
  url: process.env.REDIS_URL,
  legacyMode: true,
});

export const previewRateLimiter = new RateLimiterRedis({
  storeClient: redisClient,
  keyPrefix: "preview",
  points: MAX_REQUESTS_PER_MINUTE_PREVIEW,
  duration: 60, // Duration in seconds
});

export const serverRateLimiter = new RateLimiterRedis({
  storeClient: redisClient,
  keyPrefix: "server",
  points: MAX_REQUESTS_PER_MINUTE_ACCOUNT,
  duration: 60, // Duration in seconds
});

export const crawlStatusRateLimiter = new RateLimiterRedis({
  storeClient: redisClient,
  keyPrefix: "crawl-status",
  points: MAX_REQUESTS_PER_MINUTE_CRAWL_STATUS,
  duration: 60, // Duration in seconds
});

export const testSuiteRateLimiter = new RateLimiterRedis({
  storeClient: redisClient,
<<<<<<< HEAD
  keyPrefix: "test-suite",
  points: 1000,
=======
  keyPrefix: "middleware",
  points: 100000,
>>>>>>> 713f16fd
  duration: 60, // Duration in seconds
});


export function crawlRateLimit (plan: string){
  if (plan === "standard"){
    return new RateLimiterRedis({
      storeClient: redisClient,
      keyPrefix: "crawl-standard",
      points: MAX_CRAWLS_PER_MINUTE_STANDARD,
      duration: 60, // Duration in seconds
    });
  } else if (plan === "scale"){
    return new RateLimiterRedis({
      storeClient: redisClient,
      keyPrefix: "crawl-scale",
      points: MAX_CRAWLS_PER_MINUTE_SCALE,
      duration: 60, // Duration in seconds
    });
  }
  return new RateLimiterRedis({
    storeClient: redisClient,
    keyPrefix: "crawl-starter",
    points: MAX_CRAWLS_PER_MINUTE_STARTER,
    duration: 60, // Duration in seconds
  });
}

export function scrapeRateLimit (plan: string){
  if (plan === "standard"){
    return new RateLimiterRedis({
      storeClient: redisClient,
      keyPrefix: "scrape-standard",
      points: MAX_SCRAPES_PER_MINUTE_STANDARD,
      duration: 60, // Duration in seconds
    });
  } else if (plan === "scale"){
    return new RateLimiterRedis({
      storeClient: redisClient,
      keyPrefix: "scrape-scale",
      points: MAX_SCRAPES_PER_MINUTE_SCALE,
      duration: 60, // Duration in seconds
    });
  }
  return new RateLimiterRedis({
    storeClient: redisClient,
    keyPrefix: "scrape-starter",
    points: MAX_SCRAPES_PER_MINUTE_STARTER,
    duration: 60, // Duration in seconds
  });
}

export function getRateLimiter(mode: RateLimiterMode, token: string){
  // Special test suite case. TODO: Change this later.
  if (token.includes("5089cefa58")){
    return testSuiteRateLimiter;
  }
  switch (mode) {
    case RateLimiterMode.Preview:
      return previewRateLimiter;
    case RateLimiterMode.CrawlStatus:
      return crawlStatusRateLimiter;
    default:
      return serverRateLimiter;
  }
}<|MERGE_RESOLUTION|>--- conflicted
+++ resolved
@@ -42,13 +42,8 @@
 
 export const testSuiteRateLimiter = new RateLimiterRedis({
   storeClient: redisClient,
-<<<<<<< HEAD
   keyPrefix: "test-suite",
-  points: 1000,
-=======
-  keyPrefix: "middleware",
-  points: 100000,
->>>>>>> 713f16fd
+  points: 10000,
   duration: 60, // Duration in seconds
 });
 
